/**
 * JSON-WS Service Registry
 */

'use strict';

const EventEmitter = require('events');
const ejs = require('ejs');
const path = require('path');
const url = require('url');
const crypto = require('crypto');
const express = require('express');
const semver = require('semver');

const getLanguageProxy = require('./get-language-proxy');
const getMetadataPage = require('./get-metadata-page');
const getPlaygroundPage = require('./get-playground-page');
const Trace = require('./trace');

const BaseTransport = require('./transport/base-transport');

// Global map of registries per root path
const registries = new Map(); // rootPath: string -> registry: ServiceRegistry

class ServiceRegistry extends EventEmitter {
	static create(options) {
		let registry = registries.get(options.rootPath);
		if (!registry) {
			registry = new ServiceRegistry(options);
			registries.set(options.rootPath, registry);
		}
		return registry;
	}

	constructor({rootPath = '/', httpServer, logger, serveMetadata = true}) {
		super();
		this.rootPath = rootPath.replace(/\/*$/, '');
		this.httpServer = httpServer;
		this.trace = new Trace(logger);
		this.services = new Map(/*serviceRootPrefix:Service*/);
		this.transports = new Set(/*Transport*/);
		this.routes = new Set(/* rootPath-prefixed routes */);

		this.router = express.Router({caseSensitive: true}); // eslint-disable-line new-cap
		if (serveMetadata) {
			this.router.use((req, res, next) => {
				this._routeHandler(req, res, next);
			});
		}

		this.rootRouter = express.Router({caseSensitive: true}); // eslint-disable-line new-cap
		this.rootRouter.use(this.rootPath, (req, res, next) => { req.originalParams = req.params; next(); });
		this.rootRouter.use(this.rootPath, this.router);

		this._customRootHandler = null;
		this.rootRouter.use(this.rootPath, (req, res, next) => {
			if (typeof this._customRootHandler === 'function') {
				this._customRootHandler(req, res, next);
			} else {
				next();
			}
		});

		this.addRoute(''); // Handle the rootPath
	}

	setCustomRootHandler(handler) {
		if (typeof handler === 'function') {
			this._customRootHandler = handler;
		} else {
			throw new Error('The custom root handler must be a function');
		}
	}

	getRouter() {
		return this.rootRouter;
	}

	addRoute(route) {
		route = route.replace(/\/*$/, '');
		const rootPathPrefixedRoute = `${this.rootPath}${route}`;

		// Don't add routes more than once:
		if (this.routes.has(rootPathPrefixedRoute)) {
			return;
		}

		this.routes.add(rootPathPrefixedRoute);
		this.router.all(`${route}/*`, (req, res, next) => {
			req.originalParams = Object.assign({}, req.originalParams, req.params);
			next();
		});
		this.rootRouter.use(rootPathPrefixedRoute, this.router);
	}

	addService(service) {
		const version = semver(service.version);
		const rootPrefix = `/${service.name}/${version.major}.${version.minor}`;
		this.services.set(rootPrefix, service);

		this.emit('service-added', {
			servicePrefix: rootPrefix,
			service
		});

		return rootPrefix;
	}

	addTransport(constructorOrInstance) {
		let transportInstance, TransportConstructor;
		if (constructorOrInstance instanceof BaseTransport) {
			transportInstance = constructorOrInstance;
			TransportConstructor = transportInstance.constructor;
		} else if (BaseTransport.isPrototypeOf(constructorOrInstance)) {
			TransportConstructor = constructorOrInstance;
		} else {
			throw new Error('Invalid transport.');
		}
		// Don't add a transport more than once
		for (const transport of this.transports.values()) {
			if (transport.constructor === TransportConstructor) {
				throw new Error(`Transport ${TransportConstructor.type} has already been added.`);
			}
		}
		if (!transportInstance) {
			transportInstance = new TransportConstructor(this);
		}
		this.transports.add(transportInstance);
		return transportInstance;
	}

	_renderMetadataPage(service, req, res) {
		if (req.query.json !== undefined) {
			// Handle the "?json" query, return an API description in JSON format
			res.writeHead(200, {'Content-Type': 'application/json'});
			res.write(JSON.stringify(service.metadata));
			res.end();
			return;
		}

		if (req.query.proxy !== undefined) {
			// Generate a proxy file
			let signature = service.timeStamp;
			['proxy', 'namespace', 'localName'].forEach(param => {
				if (req.query.hasOwnProperty(param)) {
					signature += ';' + req.query[param];
				}
			});

			const sha1 = crypto.createHash('sha1');
			sha1.update(signature);
			const etag = sha1.digest('hex');
			if (req.headers['if-none-match'] === etag) {
				res.status(304).end();
				return;
			}

			// Request for a proxy generator
			getLanguageProxy({
				serviceInstance: service,
				language: req.query.proxy,
				localName: req.query.setNamespace || req.query.localName
			}).then(function (html) {
				let contentType = 'text/plain';
				const proxyType = req.query.proxy.toLowerCase();
				if (proxyType.indexOf('javascript') != -1) {
					contentType = 'application/javascript';
				} else if (proxyType.indexOf('java') != -1) {
					contentType = 'text/java';
				}
				res.writeHead(200, {
					'Content-Type': contentType,
					'Content-Length': html.length,
					'Cache-Control': 'must-revalidate',
					'ETag': etag
				});
				res.write(html);
				res.end();
			}).catch(function (err) {
				if (err.code === 'ENOENT') {
					res.status(404).send('Proxy generator not found.');
				} else {
					res.status(500).send(err.toString());
				}
				res.end();
			});
		} else if (req.query.viewer !== undefined) {
			getPlaygroundPage({
				service,
				snippet: req.query.snippet,
				example: req.query.example,
				registry: this
			}).then(html => {
				res.send(html);
			}).catch(err => {
				res.status(500).send(err.toString());
			});
		} else {
			getMetadataPage({isStatic: false, service, root: this.rootPath}).then(html => {
				res.send(html);
			}).catch(err => {
				res.status(500).send(err.toString());
			});
		}
	}

<<<<<<< HEAD
/**
 * @param {object} [options]
 * @param {boolean} [options.disableCors=false]
 */
ServiceRegistry.prototype.router = function (options) {
	var self = this, options = options || {};

	options.disableCors = !!options.disableCors;

	return function (req, res, next) {
		var url = req.path.replace(/\/\//ig, '/').replace(/\/*$/gi, '');
		url = require('url').parse(url).pathname || '';
		//console.log('root = ' + self.rootPath + ', url = ' + url);

		if (!options.disableCors && req.method.toUpperCase() == 'OPTIONS' && url.substr(0, self.rootPath.length) == self.rootPath) {
=======
	_routeHandler(req, res, next) {
		if (req.method.toUpperCase() == 'OPTIONS') {
>>>>>>> 5725ad36
			res.set('Access-Control-Allow-Origin', '*');
			res.set('Access-Control-Allow-Methods', 'POST, GET, OPTIONS');
			res.set('Access-Control-Max-Age', 1000);
			res.set('Access-Control-Allow-Headers', 'origin, x-csrftoken, content-type, accept');
			res.end();
			return;
		}

		const requestUrl = url.parse(req.path).pathname || '';
		if (requestUrl === '/') {
			if (typeof this._customRootHandler === 'function') {
				this._customRootHandler(req, res, next);
			} else {
				ejs.renderFile(__dirname + '/../templates/services.ejs', {
					services: Array.from(this.services.entries()).map(entry => ({
						path: `${req.baseUrl}${entry[0]}`,
						metadata: entry[1]
					}))
				}, {_with: false}, function (err, html) {
					if (err) {
						res.status(500).send(err.toString());
					} else {
						res.set('Content-Type', 'text/html');
						res.set('Content-Length', html.length);
						res.set('Cache-Control', 'must-revalidate');
						res.send(html);
					}
				});
			}
		} else if (requestUrl.indexOf('/static/') !== -1) {
			const fileName = requestUrl.substring(requestUrl.lastIndexOf('/') + 1);
			if (fileName.indexOf('.js') !== -1) {
				res.set('Content-Type', 'application/javascript');
			} else if (fileName.indexOf('.css') !== -1) {
				res.set('Content-Type', 'text/css');
			}
			res.sendFile(path.resolve(__dirname + '/../static/' + fileName));
		} else {
			const serviceInstance = this.getService(requestUrl);
			if (serviceInstance && req.method.toUpperCase() === 'GET') {
				this._renderMetadataPage(serviceInstance, req, res);
			} else {
				next();
			}
		}
	}

	getService(pathPrefix) {
		return this.services.get(pathPrefix);
	}
}

/**
 * Creates an API Registry middleware for Express/Connect
 * Responds to OPTIONS request, renders a page listing all registered services
 * and serves the NodeJS/browser client library.
 * Registry instances are reused per rootPath
 */
module.exports = (...args) => ServiceRegistry.create(...args);

/**
 * The ServiceRegistry constructor, use it to manage registries manually
 * @type {ServiceRegistry}
 */
module.exports.ServiceRegistry = ServiceRegistry;<|MERGE_RESOLUTION|>--- conflicted
+++ resolved
@@ -204,26 +204,8 @@
 		}
 	}
 
-<<<<<<< HEAD
-/**
- * @param {object} [options]
- * @param {boolean} [options.disableCors=false]
- */
-ServiceRegistry.prototype.router = function (options) {
-	var self = this, options = options || {};
-
-	options.disableCors = !!options.disableCors;
-
-	return function (req, res, next) {
-		var url = req.path.replace(/\/\//ig, '/').replace(/\/*$/gi, '');
-		url = require('url').parse(url).pathname || '';
-		//console.log('root = ' + self.rootPath + ', url = ' + url);
-
-		if (!options.disableCors && req.method.toUpperCase() == 'OPTIONS' && url.substr(0, self.rootPath.length) == self.rootPath) {
-=======
 	_routeHandler(req, res, next) {
 		if (req.method.toUpperCase() == 'OPTIONS') {
->>>>>>> 5725ad36
 			res.set('Access-Control-Allow-Origin', '*');
 			res.set('Access-Control-Allow-Methods', 'POST, GET, OPTIONS');
 			res.set('Access-Control-Max-Age', 1000);
