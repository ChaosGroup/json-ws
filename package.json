{
  "name": "json-ws",
<<<<<<< HEAD
  "version": "1.1.15",
  "author": "ChaosGroup (c) 2013-2015",
=======
  "version": "2.5.0",
  "author": "ChaosGroup (c) 2013-2017",
>>>>>>> 5725ad36
  "description": "JSON-RPC based Web Services with automatic help and client side source creation for Java/JavaScript/.Net/Python/Node.js",
  "keywords": [
    "json",
    "rpc",
    "remote procedure call",
    "json-ws",
    "json-rpc",
    "web service",
    "web socket",
    "socket-io"
  ],
  "homepage": "https://github.com/ChaosGroup/json-ws",
  "repository": "https://github.com/ChaosGroup/json-ws",
  "bugs": "https://github.com/ChaosGroup/json-ws/issues",
  "license": "MIT",
  "dependencies": {
    "co": "^4.5.2",
    "ejs": "^2.3.4",
    "express": "^4.13.4",
    "lodash": "^4.17.4",
    "path-to-regexp": "^1.2.1",
    "request": "^2.67.0",
    "semver": "^5.1.0"
  },
  "devDependencies": {
    "bluebird": "^3.2.1",
    "body-parser": "^1.14.2",
    "chai": "^3.5.0",
    "eslint": "^1.10.3",
    "istanbul": "^0.4.2",
    "jsdoc": "^3.4.0",
    "mocha": "^3.2.0",
    "nodemon": "^1.11.0"
  },
  "scripts": {
    "test": "mocha test/lib/* test/server.js test/client.js",
    "test-sio": "mocha test/client_socketio.js",
    "lint": "eslint .",
    "jsdoc": "jsdoc . -c conf.json",
    "cover": "istanbul cover _mocha -- test/lib/* test/server.js test/client.js",
    "example-app": "nodemon test/adhoc/app"
  },
  "optionalDependencies": {
    "socket.io": "^1.7.3",
    "socket.io-client": "^1.7.3",
    "ws": "^1.0.1"
  }
}<|MERGE_RESOLUTION|>--- conflicted
+++ resolved
@@ -1,12 +1,7 @@
 {
   "name": "json-ws",
-<<<<<<< HEAD
-  "version": "1.1.15",
-  "author": "ChaosGroup (c) 2013-2015",
-=======
   "version": "2.5.0",
   "author": "ChaosGroup (c) 2013-2017",
->>>>>>> 5725ad36
   "description": "JSON-RPC based Web Services with automatic help and client side source creation for Java/JavaScript/.Net/Python/Node.js",
   "keywords": [
     "json",
